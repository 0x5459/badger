--- conflicted
+++ resolved
@@ -466,15 +466,9 @@
 			t.bfLock.Unlock()
 		}
 	}
-<<<<<<< HEAD
 	var bo fb.BlockOffset
 	y.AssertTrue(index.Offsets(&bo, 0))
 	return &bo, nil
-=======
-
-	// We don't need to put anything in the indexCache here. Table.Open will
-	// create an iterator and that iterator will push the indices in cache.
-	return index.Offsets[0], nil
 }
 
 // KeySplits splits the table into at least n ranges based on the block offsets.
@@ -484,56 +478,26 @@
 	}
 
 	var res []string
-	offsets := t.blockOffsets()
-	jump := len(offsets) / n
+
+	oLen := t.index.OffsetsLength()
+	jump := oLen / n
+	// offsets := t.blockOffsets()
+	// jump := len(offsets) / n
 	if jump == 0 {
 		jump = 1
 	}
 
-	for i := 0; i < len(offsets); i += jump {
-		if i >= len(offsets) {
-			i = len(offsets) - 1
-		}
-		if bytes.HasPrefix(offsets[i].Key, prefix) {
-			res = append(res, string(offsets[i].Key))
+	var bo fb.BlockOffset
+	for i := 0; i < oLen; i += jump {
+		if i >= oLen {
+			i = oLen - 1
+		}
+		y.AssertTrue(t.index.Offsets(&bo, i))
+		if bytes.HasPrefix(bo.KeyBytes(), prefix) {
+			res = append(res, string(bo.KeyBytes()))
 		}
 	}
 	return res
-}
-
-// blockOffsets returns block offsets of this table.
-func (t *Table) blockOffsets() []*pb.BlockOffset {
-	if t.opt.IndexCache == nil {
-		return t.blockOffset
-	}
-
-	if val, ok := t.opt.IndexCache.Get(t.blockOffsetsCacheKey()); ok && val != nil {
-		return val.([]*pb.BlockOffset)
-	}
-
-	index, err := t.readTableIndex()
-	y.Check(err)
-	t.opt.IndexCache.Set(
-		t.blockOffsetsCacheKey(),
-		index.Offsets,
-		calculateOffsetsSize(index.Offsets))
-
-	return index.Offsets
-}
-
-// calculateOffsetsSize returns the size of *pb.BlockOffset array
-func calculateOffsetsSize(offsets []*pb.BlockOffset) int64 {
-	totalSize := sizeOfOffsetStruct * int64(len(offsets))
-
-	for _, ko := range offsets {
-		// add key size.
-		totalSize += int64(cap(ko.Key))
-		// add XXX_unrecognized size.
-		totalSize += int64(cap(ko.XXX_unrecognized))
-	}
-	// Add three words for array size.
-	return totalSize + 3*8
->>>>>>> feb98a8d
 }
 
 // block function return a new block. Each block holds a ref and the byte
